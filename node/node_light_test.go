package node

import (
	"context"
	"crypto/rand"
	"testing"

	"github.com/libp2p/go-libp2p-core/crypto"
	mocknet "github.com/libp2p/go-libp2p/p2p/net/mock"
	"github.com/stretchr/testify/assert"
	"github.com/stretchr/testify/require"
)

<<<<<<< HEAD
func TestNewLight(t *testing.T) {
	store := MockStore(t, DefaultConfig(Light))
	nd, err := New(Light, store, nil)
	require.NoError(t, err)
	require.NotNil(t, nd)
	require.NotNil(t, nd.Config)
	require.NotNil(t, nd.HeaderServ)
	assert.NotZero(t, nd.Type)
}

func TestLightLifecycle(t *testing.T) {
	store := MockStore(t, DefaultConfig(Light))
	nd, err := New(Light, store, nil)
	require.NoError(t, err)
=======
func TestNewLightAndLifecycle(t *testing.T) {
	node := TestNode(t, Light)
	require.NotNil(t, node)
	require.NotNil(t, node.Config)
	require.NotNil(t, node.HeaderServ)
	assert.NotZero(t, node.Type)
>>>>>>> 65faaea9

	startCtx, cancel := context.WithCancel(context.Background())
	defer cancel()

	err := node.Start(startCtx)
	require.NoError(t, err)

	stopCtx, stopCtxCancel := context.WithCancel(context.Background())
	t.Cleanup(func() {
		cancel()
		stopCtxCancel()
	})

	err = node.Stop(stopCtx)
	require.NoError(t, err)
}

func TestNewLightWithP2PKey(t *testing.T) {
	key, _, err := crypto.GenerateEd25519Key(rand.Reader)
	require.NoError(t, err)
<<<<<<< HEAD

	repo := MockStore(t, DefaultConfig(Light))
	node, err := New(Light, repo, nil, WithP2PKey(key))
	require.NoError(t, err)
=======
	node := TestNode(t, Light, WithP2PKey(key))
>>>>>>> 65faaea9
	assert.True(t, node.Host.ID().MatchesPrivateKey(key))
}

func TestNewLightWithHost(t *testing.T) {
<<<<<<< HEAD
	ctx, cancel := context.WithCancel(context.Background())
	t.Cleanup(cancel)

	nw, _ := mocknet.WithNPeers(ctx, 1)
	repo := MockStore(t, DefaultConfig(Light))
	node, err := New(Light, repo, nil, WithHost(nw.Host(nw.Peers()[0])))
	require.NoError(t, err)
=======
	nw, _ := mocknet.WithNPeers(context.Background(), 1)
	node := TestNode(t, Light, WithHost(nw.Host(nw.Peers()[0])))
>>>>>>> 65faaea9
	assert.Equal(t, node.Host.ID(), nw.Peers()[0])
}

func TestLight_WithMutualPeers(t *testing.T) {
	peers := []string{
		"/ip6/100:0:114b:abc5:e13a:c32f:7a9e:f00a/tcp/2121/p2p/12D3KooWSRqDfpLsQxpyUhLC9oXHD2WuZ2y5FWzDri7LT4Dw9fSi",
		"/ip4/192.168.1.10/tcp/2121/p2p/12D3KooWSRqDfpLsQxpyUhLC9oXHD2WuZ2y5FWzDri7LT4Dw9fSi",
	}
<<<<<<< HEAD
	node, err := New(Light, repo, nil, WithMutualPeers(peers))
	require.NoError(t, err)
=======
	node := TestNode(t, Light, WithMutualPeers(peers))
>>>>>>> 65faaea9
	require.NotNil(t, node)
	assert.Equal(t, node.Config.P2P.MutualPeers, peers)
<<<<<<< HEAD
}

func TestLight_WithBootstrapPeers(t *testing.T) {
	repo := MockStore(t, DefaultConfig(Light))
	peers := []string{
		"/ip6/100:0:114b:abc5:e13a:c32f:7a9e:f00a/tcp/2121/p2p/12D3KooWSRqDfpLsQxpyUhLC9oXHD2WuZ2y5FWzDri7LT4Dw9fSi",
		"/ip4/192.168.1.10/tcp/2121/p2p/12D3KooWSRqDfpLsQxpyUhLC9oXHD2WuZ2y5FWzDri7LT4Dw9fSi",
	}
	node, err := New(Light, repo, nil, WithBootstrapPeers(peers))
	require.NoError(t, err)
	require.NotNil(t, node)

	assert.Equal(t, node.Config.P2P.BootstrapPeers, peers)
=======
>>>>>>> 65faaea9
}<|MERGE_RESOLUTION|>--- conflicted
+++ resolved
@@ -11,29 +11,12 @@
 	"github.com/stretchr/testify/require"
 )
 
-<<<<<<< HEAD
-func TestNewLight(t *testing.T) {
-	store := MockStore(t, DefaultConfig(Light))
-	nd, err := New(Light, store, nil)
-	require.NoError(t, err)
-	require.NotNil(t, nd)
-	require.NotNil(t, nd.Config)
-	require.NotNil(t, nd.HeaderServ)
-	assert.NotZero(t, nd.Type)
-}
-
-func TestLightLifecycle(t *testing.T) {
-	store := MockStore(t, DefaultConfig(Light))
-	nd, err := New(Light, store, nil)
-	require.NoError(t, err)
-=======
 func TestNewLightAndLifecycle(t *testing.T) {
 	node := TestNode(t, Light)
 	require.NotNil(t, node)
 	require.NotNil(t, node.Config)
 	require.NotNil(t, node.HeaderServ)
 	assert.NotZero(t, node.Type)
->>>>>>> 65faaea9
 
 	startCtx, cancel := context.WithCancel(context.Background())
 	defer cancel()
@@ -54,30 +37,13 @@
 func TestNewLightWithP2PKey(t *testing.T) {
 	key, _, err := crypto.GenerateEd25519Key(rand.Reader)
 	require.NoError(t, err)
-<<<<<<< HEAD
-
-	repo := MockStore(t, DefaultConfig(Light))
-	node, err := New(Light, repo, nil, WithP2PKey(key))
-	require.NoError(t, err)
-=======
 	node := TestNode(t, Light, WithP2PKey(key))
->>>>>>> 65faaea9
 	assert.True(t, node.Host.ID().MatchesPrivateKey(key))
 }
 
 func TestNewLightWithHost(t *testing.T) {
-<<<<<<< HEAD
-	ctx, cancel := context.WithCancel(context.Background())
-	t.Cleanup(cancel)
-
-	nw, _ := mocknet.WithNPeers(ctx, 1)
-	repo := MockStore(t, DefaultConfig(Light))
-	node, err := New(Light, repo, nil, WithHost(nw.Host(nw.Peers()[0])))
-	require.NoError(t, err)
-=======
 	nw, _ := mocknet.WithNPeers(context.Background(), 1)
 	node := TestNode(t, Light, WithHost(nw.Host(nw.Peers()[0])))
->>>>>>> 65faaea9
 	assert.Equal(t, node.Host.ID(), nw.Peers()[0])
 }
 
@@ -86,28 +52,7 @@
 		"/ip6/100:0:114b:abc5:e13a:c32f:7a9e:f00a/tcp/2121/p2p/12D3KooWSRqDfpLsQxpyUhLC9oXHD2WuZ2y5FWzDri7LT4Dw9fSi",
 		"/ip4/192.168.1.10/tcp/2121/p2p/12D3KooWSRqDfpLsQxpyUhLC9oXHD2WuZ2y5FWzDri7LT4Dw9fSi",
 	}
-<<<<<<< HEAD
-	node, err := New(Light, repo, nil, WithMutualPeers(peers))
-	require.NoError(t, err)
-=======
 	node := TestNode(t, Light, WithMutualPeers(peers))
->>>>>>> 65faaea9
 	require.NotNil(t, node)
 	assert.Equal(t, node.Config.P2P.MutualPeers, peers)
-<<<<<<< HEAD
-}
-
-func TestLight_WithBootstrapPeers(t *testing.T) {
-	repo := MockStore(t, DefaultConfig(Light))
-	peers := []string{
-		"/ip6/100:0:114b:abc5:e13a:c32f:7a9e:f00a/tcp/2121/p2p/12D3KooWSRqDfpLsQxpyUhLC9oXHD2WuZ2y5FWzDri7LT4Dw9fSi",
-		"/ip4/192.168.1.10/tcp/2121/p2p/12D3KooWSRqDfpLsQxpyUhLC9oXHD2WuZ2y5FWzDri7LT4Dw9fSi",
-	}
-	node, err := New(Light, repo, nil, WithBootstrapPeers(peers))
-	require.NoError(t, err)
-	require.NotNil(t, node)
-
-	assert.Equal(t, node.Config.P2P.BootstrapPeers, peers)
-=======
->>>>>>> 65faaea9
 }